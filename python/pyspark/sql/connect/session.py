--- conflicted
+++ resolved
@@ -222,49 +222,6 @@
         _inferred_schema: Optional[StructType] = None
 
         if isinstance(data, pd.DataFrame):
-<<<<<<< HEAD
-            from pandas.api.types import (  # type: ignore[attr-defined]
-                is_datetime64_dtype,
-                is_datetime64tz_dtype,
-            )
-            from pyspark.sql.pandas.types import (
-                _check_series_convert_timestamps_internal,
-                _get_local_timezone,
-            )
-
-            # First, check if we need to create a copy of the input data to adjust
-            # the timestamps.
-            input_data = data
-            has_timestamp_data = any(
-                [is_datetime64_dtype(data[c]) or is_datetime64tz_dtype(data[c]) for c in data]
-            )
-            if has_timestamp_data:
-                input_data = data.copy()
-                # We need double conversions for the truncation, first truncate to microseconds.
-                for col in input_data:
-                    if is_datetime64tz_dtype(input_data[col].dtype):
-                        input_data[col] = _check_series_convert_timestamps_internal(
-                            input_data[col], _get_local_timezone()
-                        ).astype("datetime64[us, UTC]")
-                    elif is_datetime64_dtype(input_data[col].dtype):
-                        input_data[col] = input_data[col].astype("datetime64[us]")
-
-                # Create a new schema and change the types to the truncated microseconds.
-                pd_schema = pa.Schema.from_pandas(input_data)
-                new_schema = pa.schema([])
-                for x in range(len(pd_schema.types)):
-                    f = pd_schema.field(x)
-                    # TODO(SPARK-42027) Add support for struct types.
-                    if isinstance(f.type, pa.TimestampType) and f.type.unit == "ns":
-                        tmp = f.with_type(pa.timestamp("us"))
-                        new_schema = new_schema.append(tmp)
-                    else:
-                        new_schema = new_schema.append(f)
-                new_schema = new_schema.with_metadata(pd_schema.metadata)
-                _table = pa.Table.from_pandas(input_data, schema=new_schema)
-            else:
-                _table = pa.Table.from_pandas(data)
-=======
             # Logic was borrowed from `_create_from_pandas_with_arrow` in
             # `pyspark.sql.pandas.conversion.py`. Should ideally deduplicate the logics.
 
@@ -296,7 +253,6 @@
             _table = pa.Table.from_batches(
                 [ser._create_batch([(c, t) for (_, c), t in zip(data.items(), arrow_types)])]
             )
->>>>>>> f1a3f4aa
 
         elif isinstance(data, np.ndarray):
             if data.ndim not in [1, 2]:
