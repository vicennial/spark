/*
 * Licensed to the Apache Software Foundation (ASF) under one or more
 * contributor license agreements.  See the NOTICE file distributed with
 * this work for additional information regarding copyright ownership.
 * The ASF licenses this file to You under the Apache License, Version 2.0
 * (the "License"); you may not use this file except in compliance with
 * the License.  You may obtain a copy of the License at
 *
 *    http://www.apache.org/licenses/LICENSE-2.0
 *
 * Unless required by applicable law or agreed to in writing, software
 * distributed under the License is distributed on an "AS IS" BASIS,
 * WITHOUT WARRANTIES OR CONDITIONS OF ANY KIND, either express or implied.
 * See the License for the specific language governing permissions and
 * limitations under the License.
 */

package org.apache.spark.deploy.yarn

import org.apache.spark.util.MemoryParam
import org.apache.spark.util.IntParam
import collection.mutable.{ArrayBuffer, HashMap}
import org.apache.spark.scheduler.{InputFormatInfo, SplitInfo}

// TODO: Add code and support for ensuring that yarn resource 'asks' are location aware !
class ClientArguments(val args: Array[String]) {
  var addJars: String = null
  var files: String = null
  var archives: String = null
  var userJar: String = null
  var userClass: String = null
  var userArgs: Seq[String] = Seq[String]()
  var workerMemory = 1024
  var workerCores = 1
  var numWorkers = 2
  var amQueue = System.getProperty("QUEUE", "default")
  var amMemory: Int = 512
  var appName: String = "Spark"
  // TODO
  var inputFormatInfo: List[InputFormatInfo] = null

  parseArgs(args.toList)

  private def parseArgs(inputArgs: List[String]): Unit = {
    val userArgsBuffer: ArrayBuffer[String] = new ArrayBuffer[String]()
    val inputFormatMap: HashMap[String, InputFormatInfo] = new HashMap[String, InputFormatInfo]()

    var args = inputArgs

    while (! args.isEmpty) {

      args match {
        case ("--jar") :: value :: tail =>
          userJar = value
          args = tail

        case ("--class") :: value :: tail =>
          userClass = value
          args = tail

        case ("--args") :: value :: tail =>
          userArgsBuffer += value
          args = tail

        case ("--master-memory") :: MemoryParam(value) :: tail =>
          amMemory = value
          args = tail

        case ("--num-workers") :: IntParam(value) :: tail =>
          numWorkers = value
          args = tail

        case ("--worker-memory") :: MemoryParam(value) :: tail =>
          workerMemory = value
          args = tail

        case ("--worker-cores") :: IntParam(value) :: tail =>
          workerCores = value
          args = tail

        case ("--queue") :: value :: tail =>
          amQueue = value
          args = tail

<<<<<<< HEAD
        case ("--name") :: value :: tail =>
          appName = value
=======
        case ("--addJars") :: value :: tail =>
          addJars = value
          args = tail

        case ("--files") :: value :: tail =>
          files = value
          args = tail

        case ("--archives") :: value :: tail =>
          archives = value
>>>>>>> 0fff4ee8
          args = tail

        case Nil =>
          if (userJar == null || userClass == null) {
            printUsageAndExit(1)
          }

        case _ =>
          printUsageAndExit(1, args)
      }
    }

    userArgs = userArgsBuffer.readOnly
    inputFormatInfo = inputFormatMap.values.toList
  }

  
  def printUsageAndExit(exitCode: Int, unknownParam: Any = null) {
    if (unknownParam != null) {
      System.err.println("Unknown/unsupported param " + unknownParam)
    }
    System.err.println(
      "Usage: org.apache.spark.deploy.yarn.Client [options] \n" +
      "Options:\n" +
      "  --jar JAR_PATH       Path to your application's JAR file (required)\n" +
      "  --class CLASS_NAME   Name of your application's main class (required)\n" +
      "  --args ARGS          Arguments to be passed to your application's main class.\n" +
      "                       Mutliple invocations are possible, each will be passed in order.\n" +
      "  --num-workers NUM    Number of workers to start (Default: 2)\n" +
      "  --worker-cores NUM   Number of cores for the workers (Default: 1). This is unsused right now.\n" +
      "  --master-memory MEM  Memory for Master (e.g. 1000M, 2G) (Default: 512 Mb)\n" +
      "  --worker-memory MEM  Memory per Worker (e.g. 1000M, 2G) (Default: 1G)\n" +
<<<<<<< HEAD
      "  --name NAME          The name of your application (Default: Spark)\n" + 
      "  --queue QUEUE        The hadoop queue to use for allocation requests (Default: 'default')"
=======
      "  --queue QUEUE        The hadoop queue to use for allocation requests (Default: 'default')\n" +
      "  --addJars jars       Comma separated list of local jars that want SparkContext.addJar to work with.\n" +
      "  --files files        Comma separated list of files to be distributed with the job.\n" +
      "  --archives archives  Comma separated list of archives to be distributed with the job."
>>>>>>> 0fff4ee8
      )
    System.exit(exitCode)
  }
  
}<|MERGE_RESOLUTION|>--- conflicted
+++ resolved
@@ -82,10 +82,9 @@
           amQueue = value
           args = tail
 
-<<<<<<< HEAD
         case ("--name") :: value :: tail =>
           appName = value
-=======
+
         case ("--addJars") :: value :: tail =>
           addJars = value
           args = tail
@@ -96,7 +95,6 @@
 
         case ("--archives") :: value :: tail =>
           archives = value
->>>>>>> 0fff4ee8
           args = tail
 
         case Nil =>
@@ -113,7 +111,7 @@
     inputFormatInfo = inputFormatMap.values.toList
   }
 
-  
+
   def printUsageAndExit(exitCode: Int, unknownParam: Any = null) {
     if (unknownParam != null) {
       System.err.println("Unknown/unsupported param " + unknownParam)
@@ -129,17 +127,13 @@
       "  --worker-cores NUM   Number of cores for the workers (Default: 1). This is unsused right now.\n" +
       "  --master-memory MEM  Memory for Master (e.g. 1000M, 2G) (Default: 512 Mb)\n" +
       "  --worker-memory MEM  Memory per Worker (e.g. 1000M, 2G) (Default: 1G)\n" +
-<<<<<<< HEAD
-      "  --name NAME          The name of your application (Default: Spark)\n" + 
-      "  --queue QUEUE        The hadoop queue to use for allocation requests (Default: 'default')"
-=======
+      "  --name NAME          The name of your application (Default: Spark)\n" +
       "  --queue QUEUE        The hadoop queue to use for allocation requests (Default: 'default')\n" +
       "  --addJars jars       Comma separated list of local jars that want SparkContext.addJar to work with.\n" +
       "  --files files        Comma separated list of files to be distributed with the job.\n" +
       "  --archives archives  Comma separated list of archives to be distributed with the job."
->>>>>>> 0fff4ee8
       )
     System.exit(exitCode)
   }
-  
+
 }