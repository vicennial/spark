/*
 * Licensed to the Apache Software Foundation (ASF) under one or more
 * contributor license agreements.  See the NOTICE file distributed with
 * this work for additional information regarding copyright ownership.
 * The ASF licenses this file to You under the Apache License, Version 2.0
 * (the "License"); you may not use this file except in compliance with
 * the License.  You may obtain a copy of the License at
 *
 *    http://www.apache.org/licenses/LICENSE-2.0
 *
 * Unless required by applicable law or agreed to in writing, software
 * distributed under the License is distributed on an "AS IS" BASIS,
 * WITHOUT WARRANTIES OR CONDITIONS OF ANY KIND, either express or implied.
 * See the License for the specific language governing permissions and
 * limitations under the License.
 */

package org.apache.spark.sql.connect.service

import scala.collection.JavaConverters._

import io.grpc.stub.StreamObserver

import org.apache.spark.connect.proto
import org.apache.spark.internal.Logging
import org.apache.spark.sql.{Dataset, SparkSession}
import org.apache.spark.sql.connect.common.{DataTypeProtoConverter, InvalidPlanInput}
import org.apache.spark.sql.connect.planner.SparkConnectPlanner
import org.apache.spark.sql.execution.{CodegenMode, CostMode, ExtendedMode, FormattedMode, SimpleMode}

private[connect] class SparkConnectAnalyzeHandler(
    responseObserver: StreamObserver[proto.AnalyzePlanResponse])
    extends Logging {

<<<<<<< HEAD
  def handle(request: proto.AnalyzePlanRequest): Unit =
    SparkConnectService.withArtifactClassLoader {
      val session =
        SparkConnectService
          .getOrCreateIsolatedSession(request.getUserContext.getUserId, request.getClientId)
          .session
      session.withActive {
        val response = process(request, session)
        responseObserver.onNext(response)
        responseObserver.onCompleted()
      }
=======
  def handle(request: proto.AnalyzePlanRequest): Unit = {
    val session =
      SparkConnectService
        .getOrCreateIsolatedSession(request.getUserContext.getUserId, request.getSessionId)
        .session
    session.withActive {
      val response = process(request, session)
      responseObserver.onNext(response)
      responseObserver.onCompleted()
>>>>>>> 69dd20b5
    }

  def process(
      request: proto.AnalyzePlanRequest,
      session: SparkSession): proto.AnalyzePlanResponse = {
    lazy val planner = new SparkConnectPlanner(session)
    val builder = proto.AnalyzePlanResponse.newBuilder()

    request.getAnalyzeCase match {
      case proto.AnalyzePlanRequest.AnalyzeCase.SCHEMA =>
        val schema = Dataset
          .ofRows(session, planner.transformRelation(request.getSchema.getPlan.getRoot))
          .schema
        builder.setSchema(
          proto.AnalyzePlanResponse.Schema
            .newBuilder()
            .setSchema(DataTypeProtoConverter.toConnectProtoType(schema))
            .build())

      case proto.AnalyzePlanRequest.AnalyzeCase.EXPLAIN =>
        val queryExecution = Dataset
          .ofRows(session, planner.transformRelation(request.getExplain.getPlan.getRoot))
          .queryExecution
        val explainString = request.getExplain.getExplainMode match {
          case proto.AnalyzePlanRequest.Explain.ExplainMode.EXPLAIN_MODE_SIMPLE =>
            queryExecution.explainString(SimpleMode)
          case proto.AnalyzePlanRequest.Explain.ExplainMode.EXPLAIN_MODE_EXTENDED =>
            queryExecution.explainString(ExtendedMode)
          case proto.AnalyzePlanRequest.Explain.ExplainMode.EXPLAIN_MODE_CODEGEN =>
            queryExecution.explainString(CodegenMode)
          case proto.AnalyzePlanRequest.Explain.ExplainMode.EXPLAIN_MODE_COST =>
            queryExecution.explainString(CostMode)
          case proto.AnalyzePlanRequest.Explain.ExplainMode.EXPLAIN_MODE_FORMATTED =>
            queryExecution.explainString(FormattedMode)
          case other => throw new UnsupportedOperationException(s"Unknown Explain Mode $other!")
        }
        builder.setExplain(
          proto.AnalyzePlanResponse.Explain
            .newBuilder()
            .setExplainString(explainString)
            .build())

      case proto.AnalyzePlanRequest.AnalyzeCase.TREE_STRING =>
        val treeString = Dataset
          .ofRows(session, planner.transformRelation(request.getTreeString.getPlan.getRoot))
          .schema
          .treeString
        builder.setTreeString(
          proto.AnalyzePlanResponse.TreeString
            .newBuilder()
            .setTreeString(treeString)
            .build())

      case proto.AnalyzePlanRequest.AnalyzeCase.IS_LOCAL =>
        val isLocal = Dataset
          .ofRows(session, planner.transformRelation(request.getIsLocal.getPlan.getRoot))
          .isLocal
        builder.setIsLocal(
          proto.AnalyzePlanResponse.IsLocal
            .newBuilder()
            .setIsLocal(isLocal)
            .build())

      case proto.AnalyzePlanRequest.AnalyzeCase.IS_STREAMING =>
        val isStreaming = Dataset
          .ofRows(session, planner.transformRelation(request.getIsStreaming.getPlan.getRoot))
          .isStreaming
        builder.setIsStreaming(
          proto.AnalyzePlanResponse.IsStreaming
            .newBuilder()
            .setIsStreaming(isStreaming)
            .build())

      case proto.AnalyzePlanRequest.AnalyzeCase.INPUT_FILES =>
        val inputFiles = Dataset
          .ofRows(session, planner.transformRelation(request.getInputFiles.getPlan.getRoot))
          .inputFiles
        builder.setInputFiles(
          proto.AnalyzePlanResponse.InputFiles
            .newBuilder()
            .addAllFiles(inputFiles.toSeq.asJava)
            .build())

      case proto.AnalyzePlanRequest.AnalyzeCase.SPARK_VERSION =>
        builder.setSparkVersion(
          proto.AnalyzePlanResponse.SparkVersion
            .newBuilder()
            .setVersion(session.version)
            .build())

      case proto.AnalyzePlanRequest.AnalyzeCase.DDL_PARSE =>
        val schema = planner.parseDatatypeString(request.getDdlParse.getDdlString)
        builder.setDdlParse(
          proto.AnalyzePlanResponse.DDLParse
            .newBuilder()
            .setParsed(DataTypeProtoConverter.toConnectProtoType(schema))
            .build())

      case proto.AnalyzePlanRequest.AnalyzeCase.SAME_SEMANTICS =>
        val target = Dataset.ofRows(
          session,
          planner.transformRelation(request.getSameSemantics.getTargetPlan.getRoot))
        val other = Dataset.ofRows(
          session,
          planner.transformRelation(request.getSameSemantics.getOtherPlan.getRoot))
        builder.setSameSemantics(
          proto.AnalyzePlanResponse.SameSemantics
            .newBuilder()
            .setResult(target.sameSemantics(other)))

      case other => throw InvalidPlanInput(s"Unknown Analyze Method $other!")
    }

    builder.setSessionId(request.getSessionId)
    builder.build()
  }
}<|MERGE_RESOLUTION|>--- conflicted
+++ resolved
@@ -32,29 +32,17 @@
     responseObserver: StreamObserver[proto.AnalyzePlanResponse])
     extends Logging {
 
-<<<<<<< HEAD
   def handle(request: proto.AnalyzePlanRequest): Unit =
     SparkConnectService.withArtifactClassLoader {
       val session =
         SparkConnectService
-          .getOrCreateIsolatedSession(request.getUserContext.getUserId, request.getClientId)
+          .getOrCreateIsolatedSession(request.getUserContext.getUserId, request.getSessionId)
           .session
       session.withActive {
         val response = process(request, session)
         responseObserver.onNext(response)
         responseObserver.onCompleted()
       }
-=======
-  def handle(request: proto.AnalyzePlanRequest): Unit = {
-    val session =
-      SparkConnectService
-        .getOrCreateIsolatedSession(request.getUserContext.getUserId, request.getSessionId)
-        .session
-    session.withActive {
-      val response = process(request, session)
-      responseObserver.onNext(response)
-      responseObserver.onCompleted()
->>>>>>> 69dd20b5
     }
 
   def process(
