package spark

import akka.actor.ActorSystem
import akka.actor.ActorSystemImpl
import akka.remote.RemoteActorRefProvider

import serializer.Serializer
import spark.broadcast.BroadcastManager
import spark.storage.BlockManager
import spark.storage.BlockManagerMaster
import spark.network.ConnectionManager
import spark.util.AkkaUtils

/**
 * Holds all the runtime environment objects for a running Spark instance (either master or worker),
 * including the serializer, Akka actor system, block manager, map output tracker, etc. Currently
 * Spark code finds the SparkEnv through a thread-local variable, so each thread that accesses these
 * objects needs to have the right SparkEnv set. You can get the current environment with
 * SparkEnv.get (e.g. after creating a SparkContext) and set it with SparkEnv.set.
 */
class SparkEnv (
    val executorId: String,
    val actorSystem: ActorSystem,
    val serializer: Serializer,
    val closureSerializer: Serializer,
    val cacheManager: CacheManager,
    val mapOutputTracker: MapOutputTracker,
    val shuffleFetcher: ShuffleFetcher,
    val broadcastManager: BroadcastManager,
    val blockManager: BlockManager,
    val connectionManager: ConnectionManager,
    val httpFileServer: HttpFileServer,
    val sparkFilesDir: String
  ) {

  def stop() {
    httpFileServer.stop()
    mapOutputTracker.stop()
    shuffleFetcher.stop()
    broadcastManager.stop()
    blockManager.stop()
    blockManager.master.stop()
    actorSystem.shutdown()
    // Unfortunately Akka's awaitTermination doesn't actually wait for the Netty server to shut
    // down, but let's call it anyway in case it gets fixed in a later release
    actorSystem.awaitTermination()
  }
}

object SparkEnv extends Logging {
  private val env = new ThreadLocal[SparkEnv]

  def set(e: SparkEnv) {
    env.set(e)
  }

  def get: SparkEnv = {
    env.get()
  }

  def createFromSystemProperties(
      executorId: String,
      hostname: String,
      port: Int,
<<<<<<< HEAD
      isDriver: Boolean,
      isLocal: Boolean
    ) : SparkEnv = {
=======
      isMaster: Boolean,
      isLocal: Boolean): SparkEnv = {

>>>>>>> f03d9760
    val (actorSystem, boundPort) = AkkaUtils.createActorSystem("spark", hostname, port)

    // Bit of a hack: If this is the driver and our port was 0 (meaning bind to any free port),
    // figure out which port number Akka actually bound to and set spark.driver.port to it.
    if (isDriver && port == 0) {
      System.setProperty("spark.driver.port", boundPort.toString)
    }

    val classLoader = Thread.currentThread.getContextClassLoader

    // Create an instance of the class named by the given Java system property, or by
    // defaultClassName if the property is not set, and return it as a T
    def instantiateClass[T](propertyName: String, defaultClassName: String): T = {
      val name = System.getProperty(propertyName, defaultClassName)
      Class.forName(name, true, classLoader).newInstance().asInstanceOf[T]
    }

    val serializer = instantiateClass[Serializer]("spark.serializer", "spark.JavaSerializer")

    val driverIp: String = System.getProperty("spark.driver.host", "localhost")
    val driverPort: Int = System.getProperty("spark.driver.port", "7077").toInt
    val blockManagerMaster = new BlockManagerMaster(
<<<<<<< HEAD
      actorSystem, isDriver, isLocal, driverIp, driverPort)
    val blockManager = new BlockManager(actorSystem, blockManagerMaster, serializer)
=======
      actorSystem, isMaster, isLocal, masterIp, masterPort)
    val blockManager = new BlockManager(executorId, actorSystem, blockManagerMaster, serializer)
>>>>>>> f03d9760

    val connectionManager = blockManager.connectionManager

    val broadcastManager = new BroadcastManager(isDriver)

    val closureSerializer = instantiateClass[Serializer](
      "spark.closure.serializer", "spark.JavaSerializer")

    val cacheManager = new CacheManager(blockManager)

    val mapOutputTracker = new MapOutputTracker(actorSystem, isDriver)

    val shuffleFetcher = instantiateClass[ShuffleFetcher](
      "spark.shuffle.fetcher", "spark.BlockStoreShuffleFetcher")

    val httpFileServer = new HttpFileServer()
    httpFileServer.initialize()
    System.setProperty("spark.fileserver.uri", httpFileServer.serverUri)

    // Set the sparkFiles directory, used when downloading dependencies.  In local mode,
    // this is a temporary directory; in distributed mode, this is the executor's current working
    // directory.
    val sparkFilesDir: String = if (isDriver) {
      Utils.createTempDir().getAbsolutePath
    } else {
      "."
    }

    // Warn about deprecated spark.cache.class property
    if (System.getProperty("spark.cache.class") != null) {
      logWarning("The spark.cache.class property is no longer being used! Specify storage " +
        "levels using the RDD.persist() method instead.")
    }

    new SparkEnv(
      executorId,
      actorSystem,
      serializer,
      closureSerializer,
      cacheManager,
      mapOutputTracker,
      shuffleFetcher,
      broadcastManager,
      blockManager,
      connectionManager,
      httpFileServer,
      sparkFilesDir)
  }
}<|MERGE_RESOLUTION|>--- conflicted
+++ resolved
@@ -62,15 +62,9 @@
       executorId: String,
       hostname: String,
       port: Int,
-<<<<<<< HEAD
       isDriver: Boolean,
-      isLocal: Boolean
-    ) : SparkEnv = {
-=======
-      isMaster: Boolean,
       isLocal: Boolean): SparkEnv = {
 
->>>>>>> f03d9760
     val (actorSystem, boundPort) = AkkaUtils.createActorSystem("spark", hostname, port)
 
     // Bit of a hack: If this is the driver and our port was 0 (meaning bind to any free port),
@@ -93,13 +87,8 @@
     val driverIp: String = System.getProperty("spark.driver.host", "localhost")
     val driverPort: Int = System.getProperty("spark.driver.port", "7077").toInt
     val blockManagerMaster = new BlockManagerMaster(
-<<<<<<< HEAD
       actorSystem, isDriver, isLocal, driverIp, driverPort)
-    val blockManager = new BlockManager(actorSystem, blockManagerMaster, serializer)
-=======
-      actorSystem, isMaster, isLocal, masterIp, masterPort)
     val blockManager = new BlockManager(executorId, actorSystem, blockManagerMaster, serializer)
->>>>>>> f03d9760
 
     val connectionManager = blockManager.connectionManager
 
